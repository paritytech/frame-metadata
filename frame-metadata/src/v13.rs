--- conflicted
+++ resolved
@@ -132,19 +132,11 @@
 pub struct PalletMetadata<T: Form = MetaForm> {
 	pub name: T::String,
 	pub storage: Option<StorageMetadata<T>>,
-<<<<<<< HEAD
 	pub calls: Option<PalletCallMetadata<T>>,
 	pub event: Option<PalletEventMetadata<T>>,
-	pub constants: Option<Vec<PalletConstantMetadata<T>>>,
+	pub constants: Vec<PalletConstantMetadata<T>>,
 	pub errors: ErrorMetadata<T>,
 	/// Define the index of the pallet, this index will be used for the encoding of pallet event,
-=======
-	pub calls: Option<Vec<FunctionMetadata<T>>>,
-	pub event: Option<Vec<EventMetadata<T>>>,
-	pub constants: Vec<ModuleConstantMetadata<T>>,
-	pub errors: Vec<ErrorMetadata<T>>,
-	/// Define the index of the module, this index will be used for the encoding of module event,
->>>>>>> a404c8f4
 	/// call and origin variants.
 	pub index: u8,
 }
@@ -156,19 +148,10 @@
 		PalletMetadata {
 			name: self.name.into_portable(registry),
 			storage: self.storage.map(|storage| storage.into_portable(registry)),
-<<<<<<< HEAD
 			calls: self.calls.map(|calls| calls.into_portable(registry)),
 			event: self.event.map(|event| event.into_portable(registry)),
-			constants: self
-				.constants
-				.map(|constant| registry.map_into_portable(constant)),
+			constants: registry.map_into_portable(self.constants),
 			errors: self.errors.into_portable(registry),
-=======
-			calls: self.calls.map(|calls| registry.map_into_portable(calls)),
-			event: self.event.map(|event| registry.map_into_portable(event)),
-			constants: registry.map_into_portable(self.constants),
-			errors: registry.map_into_portable(self.errors),
->>>>>>> a404c8f4
 			index: self.index,
 		}
 	}
@@ -317,10 +300,7 @@
 pub struct PalletCallMetadata<T: Form = MetaForm> {
 	/// The corresponding enum type for the pallet call.
 	pub ty: T::Type,
-<<<<<<< HEAD
 	pub calls: Vec<FunctionMetadata<T>>,
-=======
->>>>>>> a404c8f4
 }
 
 impl IntoPortable for PalletCallMetadata {
@@ -329,10 +309,7 @@
 	fn into_portable(self, registry: &mut Registry) -> Self::Output {
 		PalletCallMetadata {
 			ty: registry.register_type(&self.ty),
-<<<<<<< HEAD
 			calls: registry.map_into_portable(self.calls),
-=======
->>>>>>> a404c8f4
 		}
 	}
 }
